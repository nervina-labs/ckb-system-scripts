[package]
name = "ckb-system-scripts"
<<<<<<< HEAD
version = "0.4.0-alpha.11+p2sh-multisig"
=======
version = "0.4.0-alpha.13+nonstrict-witnesses-length2"
>>>>>>> 041a0583
authors = ["Nervos Core Dev <dev@nervos.org>"]
edition = "2018"
build = "build.rs"
license = "MIT"
description = "CKB System Scripts"
repository = "https://github.com/nervosnetwork/ckb-system-scripts"
include = ["src/**/*", "Cargo.toml", "build.rs", "specs/cells/*"]

[dependencies]
includedir = "0.5.0"
phf = "0.7.21"

[build-dependencies]
includedir_codegen = "0.5.0"
blake2b-rs = "0.1.5"
faster-hex = "0.3"

[dev-dependencies]
byteorder = "1.3.1"
ckb-types = { git = "https://github.com/nervosnetwork/ckb.git", rev = "d75e4c5" }
ckb-script = { git = "https://github.com/nervosnetwork/ckb.git", rev = "d75e4c5" }
ckb-crypto = { git = "https://github.com/nervosnetwork/ckb.git", rev = "d75e4c5" }
ckb-dao-utils = { git = "https://github.com/nervosnetwork/ckb.git", rev = "d75e4c5" }
ckb-hash = { git = "https://github.com/nervosnetwork/ckb.git", rev = "d75e4c5" }
ckb-error = { git = "https://github.com/nervosnetwork/ckb.git", rev = "d75e4c5" }
rand = "0.6.5"
lazy_static = "1.3.0"
ripemd160 = "0.8.0"
sha2 = "0.8.0"
secp256k1 = { version = "0.15.1" }<|MERGE_RESOLUTION|>--- conflicted
+++ resolved
@@ -1,10 +1,6 @@
 [package]
 name = "ckb-system-scripts"
-<<<<<<< HEAD
-version = "0.4.0-alpha.11+p2sh-multisig"
-=======
 version = "0.4.0-alpha.13+nonstrict-witnesses-length2"
->>>>>>> 041a0583
 authors = ["Nervos Core Dev <dev@nervos.org>"]
 edition = "2018"
 build = "build.rs"
