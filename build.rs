--- conflicted
+++ resolved
@@ -15,11 +15,7 @@
 const BINARIES: &[(&str, &str)] = &[
     (
         "secp256k1_blake160_sighash_all",
-<<<<<<< HEAD
-        "6a60bf534c027f778d0048ce8c4c4b67f2a266f9af7bf5f286d41fe2ef2c4fa0",
-=======
-        "e60612065092d3d68e3f0b031bb688f4824f1af0391aef8d538b1f776dc432e1",
->>>>>>> 315e2a33
+        "6af228eaf6d676920ad7abb571a63974a4aec33567093b7222b77e9483cfa8d1",
     ),
     (
         "secp256k1_data",
@@ -27,19 +23,11 @@
     ),
     (
         "dao",
-<<<<<<< HEAD
-        "293142a5d8cba048d279d7793229f0b15c869d83c1b602dcd35bdba8985cdb34",
+        "35fe739e9fbfbf6a1d5a7f6f8f8bab042c1b3c56fc595b613bff721ad87b77b5",
     ),
     (
         "secp256k1_ripemd160_sha256_sighash_all",
-        "796265a7313daa75210298e3e923fc0c51958b828eb57d4bea37e560d00e7cc4",
-=======
-        "efa4a66ee299e0510c6cab0033e1ccff4f25b75801ca16f63d5b12c9731ed93e",
-    ),
-    (
-        "secp256k1_ripemd160_sha256_sighash_all",
-        "052a1eea6c0f800521710ea3d1aace502e0844a673cce6609d20e66a1372355c",
->>>>>>> 315e2a33
+        "aeefa57800598e2ec43d195acffdf6e3b00cac7d7612c82136b100643f1fd553",
     ),
 ];
 
